--- conflicted
+++ resolved
@@ -249,9 +249,9 @@
      */
     @NonNull
     public ItemBuilder with(@NonNull Consumer<ItemStack> itemConsumer) {
-        this.itemStack.setItemMeta(this.itemMeta);
-        itemConsumer.accept(this.itemStack);
+        itemConsumer.accept(this.build());
         this.itemMeta = this.itemStack.getItemMeta();
+
         return this;
     }
 
@@ -512,7 +512,6 @@
         return this.itemStack;
     }
 
-<<<<<<< HEAD
     /**
      * Builds a {@link Button} with only this instance's resulting {@link ItemStack} and null property.
      *
@@ -521,7 +520,7 @@
      */
     @NonNull
     public <E> Button<E> asButton() {
-        return Button.of(this.itemStack);
+        return Button.of(this.build());
     }
 
     /**
@@ -532,12 +531,10 @@
      */
     @NonNull
     public <E> Button<E> asButton(E property) {
-        return Button.of(this.itemStack, property);
-    }
-
-=======
+        return Button.of(this.build(), property);
+    }
+
     @SuppressWarnings("MethodDoesntCallSuperMethod")
->>>>>>> 86bf6b22
     @Override
     public ItemBuilder clone() {
         return new ItemBuilder(this.itemStack.clone());
